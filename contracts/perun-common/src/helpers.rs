--- conflicted
+++ resolved
@@ -214,15 +214,9 @@
 
 #[cfg(feature = "std")]
 impl Balances {
-<<<<<<< HEAD
     pub fn mk_close_outputs(self, mut mk_lock_script: impl FnMut(u8) -> Script) -> Vec<CellOutput> {
-        let a = Capacity::shannons(self.nth0().unpack() as u64);
-        let b = Capacity::shannons(self.nth1().unpack() as u64);
-=======
-    pub fn mk_close_outputs(self, mk_lock_script: impl Fn(u8) -> Script) -> Vec<CellOutput> {
         let a = Capacity::shannons(self.nth0().unpack());
         let b = Capacity::shannons(self.nth1().unpack());
->>>>>>> b5a1ecf0
         // TODO: Outputs should contain min-capacity for script size...
         vec![
             CellOutput::new_builder()
